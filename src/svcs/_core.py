--- conflicted
+++ resolved
@@ -24,11 +24,8 @@
     isgeneratorfunction,
 )
 from types import TracebackType
-<<<<<<< HEAD
+from typing import Any, TypeVar, overload
 from typing import Any, Awaitable, Iterator, TypeVar, overload
-=======
-from typing import Any, TypeVar, overload
->>>>>>> 1676980a
 
 import attrs
 

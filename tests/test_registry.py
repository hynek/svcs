--- conflicted
+++ resolved
@@ -287,17 +287,6 @@
         assert Service in registry
         assert AnotherService not in registry
 
-<<<<<<< HEAD
-    def test_iter(self, registry):
-        """
-        Iterating over a registry returns all registered services types.
-        """
-        registry.register_factory(Service, Service)
-        registry.register_factory(AnotherService, AnotherService)
-        registry.register_value(YetAnotherService, YetAnotherService)
-
-        assert {Service, AnotherService, YetAnotherService} == set(registry)
-=======
     def test_iterate(self, registry):
         """
         It's possible to iterate over the registered services.
@@ -311,7 +300,6 @@
                 AnotherService, AnotherService, False, True, None
             ),
         } == {rs for rs in registry}  # noqa: C416 -- explicit on purpose
->>>>>>> 1676980a
 
     def test_gc_warning(self, recwarn):
         """
